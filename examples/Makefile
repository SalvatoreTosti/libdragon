--- conflicted
+++ resolved
@@ -1,10 +1,5 @@
-<<<<<<< HEAD
-all: audioplayer cpptest ctest dfsdemo mixertest mptest mputest rdpqdemo spritemap test timers vrutest vtest ucodetest eepromfstest
-clean: audioplayer-clean cpptest-clean ctest-clean dfsdemo-clean mixertest-clean mptest-clean mputest-clean rdpqdemo-clean spritemap-clean test-clean timers-clean vrutest-clean vtest-clean ucodetest-clean eepromfstest-clean
-=======
-all: audioplayer cpptest ctest dfsdemo mixertest mptest mputest rspqdemo spritemap test timers vrutest vtest ucodetest eepromfstest
-clean: audioplayer-clean cpptest-clean ctest-clean dfsdemo-clean mixertest-clean mptest-clean mputest-clean rspqdemo-clean spritemap-clean test-clean timers-clean vrutest-clean vtest-clean ucodetest-clean eepromfstest-clean
->>>>>>> 0efbe60f
+all: audioplayer cpptest ctest dfsdemo mixertest mptest mputest rdpqdemo rspqdemo spritemap test timers vrutest vtest ucodetest eepromfstest
+clean: audioplayer-clean cpptest-clean ctest-clean dfsdemo-clean mixertest-clean mptest-clean mputest-clean rdpqdemo-clean rspqdemo-clean spritemap-clean test-clean timers-clean vrutest-clean vtest-clean ucodetest-clean eepromfstest-clean
 
 audioplayer:
 	$(MAKE) -C audioplayer
@@ -46,17 +41,15 @@
 mputest-clean:
 	$(MAKE) -C mputest clean
 
-<<<<<<< HEAD
 rdpqdemo:
 	$(MAKE) -C rdpqdemo
 rdpqdemo-clean:
 	$(MAKE) -C rdpqdemo clean
-=======
+
 rspqdemo:
 	$(MAKE) -C rspqdemo
 rspqdemo-clean:
 	$(MAKE) -C rspqdemo clean
->>>>>>> 0efbe60f
 
 rtctest:
 	$(MAKE) -C rtctest
@@ -94,8 +87,4 @@
 	$(MAKE) -C ucodetest clean
 
 .PHONY: audioplayer audioplayer-clean cpptest cpptest-clean ctest ctest-clean dfsdemo dfsdemo-clean mixertest mixertest-clean mptest mptest-clean mputest mputest-clean spritemap spritemap-clean
-<<<<<<< HEAD
-.PHONY: rdpqdemo rdpqdemo-clean test test-clean timers timers-clean vrutest vrutest-clean vtest vtest-clean ucodetest ucodetest-clean eepromfstest eepromfstest-clean
-=======
-.PHONY: rspqdemo rspqdemo-clean test test-clean timers timers-clean vrutest vrutest-clean vtest vtest-clean ucodetest ucodetest-clean eepromfstest eepromfstest-clean
->>>>>>> 0efbe60f
+.PHONY: rdpqdemo rdpqdemo-clean rspqdemo rspqdemo-clean test test-clean timers timers-clean vrutest vrutest-clean vtest vtest-clean ucodetest ucodetest-clean eepromfstest eepromfstest-clean